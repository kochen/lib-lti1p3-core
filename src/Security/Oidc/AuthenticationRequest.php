--- conflicted
+++ resolved
@@ -39,25 +39,11 @@
         $this->parameters = $parameters;
     }
 
-    public function buildUrl(array $queryParameters = []): string
+    public function buildUrl(): string
     {
         return sprintf(
             '%s?%s',
             $this->baseUrl,
-<<<<<<< HEAD
-            http_build_query([
-                'scope' => $this->parameters->getScope(),
-                'response_type' => $this->parameters->getResponseType(),
-                'client_id' => $this->parameters->getClientId(),
-                'redirect_uri' => $this->parameters->getRedirectUri(),
-                'login_hint' => $this->parameters->getLoginHint(),
-                'state' => $this->parameters->getState(),
-                'response_mode' => $this->parameters->getResponseMode(),
-                'nonce' => $this->parameters->getNonce(),
-                'prompt' => $this->parameters->getPrompt(),
-                'lti_message_hint' => $this->parameters->getLtiMessageHint()
-            ])
-=======
             http_build_query(array_merge(
                 $queryParameters,
                 [
@@ -70,9 +56,9 @@
                     'response_mode' => $this->parameters->getResponseMode(),
                     'nonce' => $this->parameters->getNonce(),
                     'prompt' => $this->parameters->getPrompt(),
+                    'lti_message_hint' => $this->parameters->getLtiMessageHint(),
                 ]
             ))
->>>>>>> 65eea3cc
         );
     }
 }